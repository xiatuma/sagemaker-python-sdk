--- conflicted
+++ resolved
@@ -203,22 +203,14 @@
 
     Returns:
         tuple: A tuple containing:
-<<<<<<< HEAD
-            str: The framework name str: The Python version str: The image tag
-            str: If the image is script mode
-        """
-    sagemaker_pattern = re.compile(sagemaker.utils.ECR_URI_PATTERN)
-    sagemaker_match = sagemaker_pattern.match(image_uri)
-=======
 
             - str: The framework name
             - str: The Python version
             - str: The image tag
             - str: If the TensorFlow image is script mode
     """
-    sagemaker_pattern = re.compile(ECR_URI_PATTERN)
-    sagemaker_match = sagemaker_pattern.match(image_name)
->>>>>>> e774fcf3
+    sagemaker_pattern = re.compile(sagemaker.utils.ECR_URI_PATTERN)
+    sagemaker_match = sagemaker_pattern.match(image_uri)
     if sagemaker_match is None:
         return None, None, None, None
 
