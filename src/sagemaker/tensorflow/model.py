# Copyright 2018-2020 Amazon.com, Inc. or its affiliates. All Rights Reserved.
#
# Licensed under the Apache License, Version 2.0 (the "License"). You
# may not use this file except in compliance with the License. A copy of
# the License is located at
#
#     http://aws.amazon.com/apache2.0/
#
# or in the "license" file accompanying this file. This file is
# distributed on an "AS IS" BASIS, WITHOUT WARRANTIES OR CONDITIONS OF
# ANY KIND, either express or implied. See the License for the specific
# language governing permissions and limitations under the License.
"""Classes for using TensorFlow on Amazon SageMaker for inference."""
from __future__ import absolute_import

import logging

import sagemaker
from sagemaker.content_types import CONTENT_TYPE_JSON
from sagemaker.fw_utils import create_image_uri
from sagemaker.predictor import json_serializer, json_deserializer


class TensorFlowPredictor(sagemaker.RealTimePredictor):
    """A ``RealTimePredictor`` implementation for inference against TensorFlow
    Serving endpoints.
    """

    def __init__(
        self,
        endpoint_name,
        sagemaker_session=None,
        serializer=json_serializer,
        deserializer=json_deserializer,
        content_type=None,
        model_name=None,
        model_version=None,
    ):
        """Initialize a ``TensorFlowPredictor``. See :class:`~sagemaker.predictor.RealTimePredictor`
        for more info about parameters.

        Args:
            endpoint_name (str): The name of the endpoint to perform inference
                on.
            sagemaker_session (sagemaker.session.Session): Session object which
                manages interactions with Amazon SageMaker APIs and any other
                AWS services needed. If not specified, the estimator creates one
                using the default AWS configuration chain.
            serializer (callable): Optional. Default serializes input data to
                json. Handles dicts, lists, and numpy arrays.
            deserializer (callable): Optional. Default parses the response using
                ``json.load(...)``.
            content_type (str): Optional. The "ContentType" for invocation
                requests. If specified, overrides the ``content_type`` from the
                serializer (default: None).
            model_name (str): Optional. The name of the SavedModel model that
                should handle the request. If not specified, the endpoint's
                default model will handle the request.
            model_version (str): Optional. The version of the SavedModel model
                that should handle the request. If not specified, the latest
                version of the model will be used.
        """
        super(TensorFlowPredictor, self).__init__(
            endpoint_name, sagemaker_session, serializer, deserializer, content_type
        )

        attributes = []
        if model_name:
            attributes.append("tfs-model-name={}".format(model_name))
        if model_version:
            attributes.append("tfs-model-version={}".format(model_version))
        self._model_attributes = ",".join(attributes) if attributes else None

    def classify(self, data):
        """
        Args:
            data:
        """
        return self._classify_or_regress(data, "classify")

    def regress(self, data):
        """
        Args:
            data:
        """
        return self._classify_or_regress(data, "regress")

    def _classify_or_regress(self, data, method):
        """
        Args:
            data:
            method:
        """
        if method not in ["classify", "regress"]:
            raise ValueError("invalid TensorFlow Serving method: {}".format(method))

        if self.content_type != CONTENT_TYPE_JSON:
            raise ValueError("The {} api requires json requests.".format(method))

        args = {"CustomAttributes": "tfs-method={}".format(method)}

        return self.predict(data, args)

    def predict(self, data, initial_args=None):
        """
        Args:
            data:
            initial_args:
        """
        args = dict(initial_args) if initial_args else {}
        if self._model_attributes:
            if "CustomAttributes" in args:
                args["CustomAttributes"] += "," + self._model_attributes
            else:
                args["CustomAttributes"] = self._model_attributes

        return super(TensorFlowPredictor, self).predict(data, args)


class TensorFlowModel(sagemaker.model.FrameworkModel):
    """A ``FrameworkModel`` implementation for inference with TensorFlow Serving."""

    __framework_name__ = "tensorflow-serving"
    LOG_LEVEL_PARAM_NAME = "SAGEMAKER_TFS_NGINX_LOGLEVEL"
    LOG_LEVEL_MAP = {
        logging.DEBUG: "debug",
        logging.INFO: "info",
        logging.WARNING: "warn",
        logging.ERROR: "error",
        logging.CRITICAL: "crit",
    }
    LATEST_EIA_VERSION = [2, 0]

    def __init__(
        self,
        model_data,
        role,
        entry_point=None,
        image=None,
        framework_version=None,
        container_log_level=None,
        predictor_cls=TensorFlowPredictor,
        **kwargs
    ):
        """Initialize a Model.

        Args:
            model_data (str): The S3 location of a SageMaker model data
                ``.tar.gz`` file.
            role (str): An AWS IAM role (either name or full ARN). The Amazon
                SageMaker training jobs and APIs that create Amazon SageMaker
                endpoints use this role to access training data and model
                artifacts. After the endpoint is created, the inference code
                might use the IAM role, if it needs to access an AWS resource.
            entry_point (str): Path (absolute or relative) to the Python source
                file which should be executed as the entry point to model
                hosting. If ``source_dir`` is specified, then ``entry_point``
                must point to a file located at the root of ``source_dir``.
            image (str): A Docker image URI (default: None). If not specified, a
                default image for TensorFlow Serving will be used. If
                ``framework_version`` is ``None``, then ``image`` is required.
                If also ``None``, then a ``ValueError`` will be raised.
            framework_version (str): Optional. TensorFlow Serving version you
                want to use. Defaults to ``None``. Required unless ``image`` is
                provided.
            container_log_level (int): Log level to use within the container
                (default: logging.ERROR). Valid values are defined in the Python
                logging module.
            predictor_cls (callable[str, sagemaker.session.Session]): A function
                to call to create a predictor with an endpoint name and
                SageMaker ``Session``. If specified, ``deploy()`` returns the
                result of invoking this function on the created endpoint name.
            **kwargs: Keyword arguments passed to the ``Model`` initializer.

        .. tip::

            You can find additional parameters for initializing this class at
            :class:`~sagemaker.model.FrameworkModel` and
            :class:`~sagemaker.model.Model`.
        """
        if framework_version is None and image is None:
            raise ValueError(
                "Both framework_version and image were None. "
                "Either specify framework_version or specify image_name."
            )
        self.framework_version = framework_version

        super(TensorFlowModel, self).__init__(
            model_data=model_data,
            role=role,
            image=image,
            predictor_cls=predictor_cls,
            entry_point=entry_point,
            **kwargs
        )
        self._container_log_level = container_log_level

    def deploy(
        self,
        initial_instance_count,
        instance_type,
        accelerator_type=None,
        endpoint_name=None,
        update_endpoint=False,
        tags=None,
        kms_key=None,
        wait=True,
        data_capture_config=None,
    ):

        if accelerator_type and not self._eia_supported():
            msg = "The TensorFlow version %s doesn't support EIA." % self.framework_version
            raise AttributeError(msg)

        return super(TensorFlowModel, self).deploy(
            initial_instance_count=initial_instance_count,
            instance_type=instance_type,
            accelerator_type=accelerator_type,
            endpoint_name=endpoint_name,
            update_endpoint=update_endpoint,
            tags=tags,
            kms_key=kms_key,
            wait=wait,
            data_capture_config=data_capture_config,
        )

    def _eia_supported(self):
        """Return true if TF version is EIA enabled"""
        return [int(s) for s in self.framework_version.split(".")][:2] <= self.LATEST_EIA_VERSION

<<<<<<< HEAD
    def prepare_container_def(self, instance_type, accelerator_type=None):
        """
        Args:
            instance_type:
            accelerator_type:
        """
        image = self._get_image_uri(instance_type, accelerator_type)
        env = self._get_container_env()
=======
    def prepare_container_def(self, instance_type=None, accelerator_type=None):
        """Return a container definition with framework configuration set in
        model environment variables.
>>>>>>> dc444d7f

        if self.entry_point:
            key_prefix = sagemaker.fw_utils.model_code_key_prefix(self.key_prefix, self.name, image)

            bucket = self.bucket or self.sagemaker_session.default_bucket()
            model_data = "s3://{}/{}/model.tar.gz".format(bucket, key_prefix)

<<<<<<< HEAD
            sagemaker.utils.repack_model(
                self.entry_point,
                self.source_dir,
                self.dependencies,
                self.model_data,
                model_data,
                self.sagemaker_session,
                kms_key=self.model_kms_key,
=======
        Returns:
            dict[str, str]: A container definition object usable with the
            CreateModel API.
        """
        deploy_image = self.image
        if not deploy_image:
            if instance_type is None:
                raise ValueError(
                    "Must supply either an instance type (for choosing CPU vs GPU) or an image URI."
                )

            region_name = self.sagemaker_session.boto_region_name
            deploy_image = self.serving_image_uri(
                region_name, instance_type, accelerator_type=accelerator_type
>>>>>>> dc444d7f
            )
        else:
            model_data = self.model_data

        return sagemaker.container_def(image, model_data, env)

    def _get_container_env(self):
        """Placeholder docstring"""
        if not self._container_log_level:
            return self.env

        if self._container_log_level not in self.LOG_LEVEL_MAP:
            logging.warning("ignoring invalid container log level: %s", self._container_log_level)
            return self.env

        env = dict(self.env)
        env[self.LOG_LEVEL_PARAM_NAME] = self.LOG_LEVEL_MAP[self._container_log_level]
        return env

    def _get_image_uri(self, instance_type, accelerator_type=None):
        """
        Args:
            instance_type:
            accelerator_type:
        """
        if self.image:
            return self.image

        region_name = self.sagemaker_session.boto_region_name
        return create_image_uri(
            region_name,
            self.__framework_name__,
            instance_type,
            self.framework_version,
            accelerator_type=accelerator_type,
        )

    def serving_image_uri(
        self, region_name, instance_type, accelerator_type=None
    ):  # pylint: disable=unused-argument
        """Create a URI for the serving image.

        Args:
            region_name (str): AWS region where the image is uploaded.
            instance_type (str): SageMaker instance type. Used to determine device type
                (cpu/gpu/family-specific optimized).
            accelerator_type (str): The Elastic Inference accelerator type to
                deploy to the instance for loading and making inferences to the
                model (default: None). For example, 'ml.eia1.medium'.

        Returns:
            str: The appropriate image URI based on the given parameters.

        """
        return self._get_image_uri(instance_type=instance_type, accelerator_type=accelerator_type)<|MERGE_RESOLUTION|>--- conflicted
+++ resolved
@@ -228,20 +228,19 @@
         """Return true if TF version is EIA enabled"""
         return [int(s) for s in self.framework_version.split(".")][:2] <= self.LATEST_EIA_VERSION
 
-<<<<<<< HEAD
-    def prepare_container_def(self, instance_type, accelerator_type=None):
+    def prepare_container_def(self, instance_type=None, accelerator_type=None):
         """
         Args:
             instance_type:
             accelerator_type:
         """
+        if self.image is None and instance_type is None:
+            raise ValueError(
+                "Must supply either an instance type (for choosing CPU vs GPU) or an image URI."
+            )
+
         image = self._get_image_uri(instance_type, accelerator_type)
         env = self._get_container_env()
-=======
-    def prepare_container_def(self, instance_type=None, accelerator_type=None):
-        """Return a container definition with framework configuration set in
-        model environment variables.
->>>>>>> dc444d7f
 
         if self.entry_point:
             key_prefix = sagemaker.fw_utils.model_code_key_prefix(self.key_prefix, self.name, image)
@@ -249,7 +248,6 @@
             bucket = self.bucket or self.sagemaker_session.default_bucket()
             model_data = "s3://{}/{}/model.tar.gz".format(bucket, key_prefix)
 
-<<<<<<< HEAD
             sagemaker.utils.repack_model(
                 self.entry_point,
                 self.source_dir,
@@ -258,22 +256,6 @@
                 model_data,
                 self.sagemaker_session,
                 kms_key=self.model_kms_key,
-=======
-        Returns:
-            dict[str, str]: A container definition object usable with the
-            CreateModel API.
-        """
-        deploy_image = self.image
-        if not deploy_image:
-            if instance_type is None:
-                raise ValueError(
-                    "Must supply either an instance type (for choosing CPU vs GPU) or an image URI."
-                )
-
-            region_name = self.sagemaker_session.boto_region_name
-            deploy_image = self.serving_image_uri(
-                region_name, instance_type, accelerator_type=accelerator_type
->>>>>>> dc444d7f
             )
         else:
             model_data = self.model_data
