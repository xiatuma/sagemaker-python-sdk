--- conflicted
+++ resolved
@@ -221,17 +221,10 @@
         """
         input_model_config = {
             "S3Uri": self.model_data,
-<<<<<<< HEAD
-            "DataInputConfig": input_shape
-            if not isinstance(input_shape, dict)
-            else json.dumps(input_shape),
-            "Framework": framework.upper(),
-=======
             "DataInputConfig": json.dumps(input_shape)
             if isinstance(input_shape, dict)
             else input_shape,
-            "Framework": framework,
->>>>>>> e774fcf3
+            "Framework": framework.upper(),
         }
         role = self.sagemaker_session.expand_role(role)
         output_model_config = {
@@ -386,28 +379,10 @@
         self.sagemaker_session.compile_model(**config)
         job_status = self.sagemaker_session.wait_for_compilation_job(job_name)
         self.model_data = job_status["ModelArtifacts"]["S3ModelArtifacts"]
-<<<<<<< HEAD
-
-        if target_instance_family.startswith("ml_"):
-            self.image_uri = self._compilation_image_uri(
-                self.sagemaker_session.boto_region_name,
-                target_instance_family,
-                framework,
-                framework_version,
-            )
-            self._is_compiled_model = True
-=======
+
         if target_instance_family is not None:
             if target_instance_family.startswith("ml_"):
-                self.image = self._neo_image(
-                    self.sagemaker_session.boto_region_name,
-                    target_instance_family,
-                    framework,
-                    framework_version,
-                )
-                self._is_compiled_model = True
-            elif target_instance_family.startswith(INFERENTIA_INSTANCE_PREFIX):
-                self.image = self._inferentia_image(
+                self.image_uri = self._compilation_image_uri(
                     self.sagemaker_session.boto_region_name,
                     target_instance_family,
                     framework,
@@ -420,7 +395,6 @@
                     "Please deploy the model manually.",
                     target_instance_family,
                 )
->>>>>>> e774fcf3
         else:
             LOGGER.warning(
                 "Devices described by Target Platform OS, Architecture and Accelerator are not"
