# Copyright 2017-2020 Amazon.com, Inc. or its affiliates. All Rights Reserved.
#
# Licensed under the Apache License, Version 2.0 (the "License"). You
# may not use this file except in compliance with the License. A copy of
# the License is located at
#
#     http://aws.amazon.com/apache2.0/
#
# or in the "license" file accompanying this file. This file is
# distributed on an "AS IS" BASIS, WITHOUT WARRANTIES OR CONDITIONS OF
# ANY KIND, either express or implied. See the License for the specific
# language governing permissions and limitations under the License.
"""Placeholder docstring"""
from __future__ import absolute_import

import os
from glob import glob

from setuptools import setup, find_packages


def read(fname):
    """
    Args:
        fname:
    """
    return open(os.path.join(os.path.dirname(__file__), fname)).read()


def read_version():
    return read("VERSION").strip()


# Declare minimal set for installation
required_packages = [
<<<<<<< HEAD
    "boto3>=1.13.24",
    "google-pasta",
=======
    "boto3>=1.14.12",
>>>>>>> e774fcf3
    "numpy>=1.9.0",
    "protobuf>=3.1",
    "protobuf3-to-dict>=0.1.5",
    "smdebug-rulesconfig==0.1.4",
    "importlib-metadata>=1.4.0",
    "packaging>=20.0",
]

# Specific use case dependencies
extras = {
    "analytics": ["pandas"],
    "local": [
        "urllib3>=1.21.1,<1.26,!=1.25.0,!=1.25.1",
        "docker-compose>=1.25.2",
        "PyYAML>=5.3, <6",  # PyYAML version has to match docker-compose requirements
    ],
    "scipy": ["scipy>=0.19.0"],
}
# Meta dependency groups
extras["all"] = [item for group in extras.values() for item in group]
# Tests specific dependencies (do not need to be included in 'all')
extras["test"] = (
    [
        extras["all"],
        "tox==3.15.1",
        "flake8",
        "pytest==4.6.10",
        "pytest-cov",
        "pytest-rerunfailures",
        "pytest-xdist",
        "mock",
        "contextlib2",
        "awslogs",
        "black==19.10b0 ; python_version >= '3.6'",
        "stopit==1.1.2",
        "apache-airflow==1.10.9",
        "fabric>=2.0",
        "requests>=2.20.0, <3",
    ],
)

setup(
    name="sagemaker",
    version=read_version(),
    description="Open source library for training and deploying models on Amazon SageMaker.",
    packages=find_packages("src"),
    package_dir={"": "src"},
    py_modules=[os.path.splitext(os.path.basename(path))[0] for path in glob("src/*.py")],
    include_package_data=True,
    long_description=read("README.rst"),
    author="Amazon Web Services",
    url="https://github.com/aws/sagemaker-python-sdk/",
    license="Apache License 2.0",
    keywords="ML Amazon AWS AI Tensorflow MXNet",
    classifiers=[
        "Development Status :: 5 - Production/Stable",
        "Intended Audience :: Developers",
        "Natural Language :: English",
        "License :: OSI Approved :: Apache Software License",
        "Programming Language :: Python",
        "Programming Language :: Python :: 3.6",
        "Programming Language :: Python :: 3.7",
        "Programming Language :: Python :: 3.8",
    ],
    install_requires=required_packages,
    extras_require=extras,
    entry_points={
        "console_scripts": [
            "sagemaker-upgrade-v2=sagemaker.cli.compatibility.v2.sagemaker_upgrade_v2:main",
        ]
    },
)<|MERGE_RESOLUTION|>--- conflicted
+++ resolved
@@ -33,12 +33,8 @@
 
 # Declare minimal set for installation
 required_packages = [
-<<<<<<< HEAD
-    "boto3>=1.13.24",
+    "boto3>=1.14.12",
     "google-pasta",
-=======
-    "boto3>=1.14.12",
->>>>>>> e774fcf3
     "numpy>=1.9.0",
     "protobuf>=3.1",
     "protobuf3-to-dict>=0.1.5",
